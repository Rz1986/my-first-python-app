--- conflicted
+++ resolved
@@ -308,7 +308,6 @@
         db.session.add(admin)
         db.session.commit()
 
-<<<<<<< HEAD
     default_games = [
         {
             "title": "贪吃蛇大作战",
@@ -763,7 +762,6 @@
             created = True
 
     if created:
-=======
     if not Game.query.first():
         guess_markup = """
 <div class=\"game-panel\">
@@ -812,7 +810,6 @@
             python_code=guess_code,
         )
         db.session.add(game)
->>>>>>> dcc31405
         db.session.commit()
 
 
