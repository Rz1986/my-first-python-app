import os
<<<<<<< HEAD
import random
import re
from datetime import datetime, timedelta
=======
import re
from datetime import datetime
>>>>>>> 879c9085
from typing import Optional

from flask import (
    Flask,
    flash,
<<<<<<< HEAD
    jsonify,
=======
>>>>>>> 879c9085
    redirect,
    render_template,
    request,
    url_for,
)
from flask_login import (
    LoginManager,
    UserMixin,
    current_user,
    login_required,
    login_user,
    logout_user,
)
from flask_sqlalchemy import SQLAlchemy
<<<<<<< HEAD
from sqlalchemy import func, or_, text, inspect as sa_inspect
=======
from sqlalchemy import func
>>>>>>> 879c9085
from werkzeug.security import check_password_hash, generate_password_hash

BASE_DIR = os.path.abspath(os.path.dirname(__file__))

app = Flask(__name__)
app.config["SECRET_KEY"] = os.environ.get("SECRET_KEY", "dev-secret-key")
app.config["SQLALCHEMY_DATABASE_URI"] = (
    os.environ.get("DATABASE_URL")
    or f"sqlite:///{os.path.join(BASE_DIR, 'app.db')}"
)
app.config["SQLALCHEMY_TRACK_MODIFICATIONS"] = False

db = SQLAlchemy(app)
login_manager = LoginManager(app)
login_manager.login_view = "login"


class PlayHistory(db.Model):
    id = db.Column(db.Integer, primary_key=True)
    user_id = db.Column(db.Integer, db.ForeignKey("user.id"), nullable=False)
    game_id = db.Column(db.Integer, db.ForeignKey("game.id"), nullable=False)
    played_at = db.Column(db.DateTime, default=datetime.utcnow, nullable=False)


class Rating(db.Model):
    id = db.Column(db.Integer, primary_key=True)
    score = db.Column(db.Integer, nullable=False)
    user_id = db.Column(db.Integer, db.ForeignKey("user.id"), nullable=False)
    game_id = db.Column(db.Integer, db.ForeignKey("game.id"), nullable=False)
    created_at = db.Column(db.DateTime, default=datetime.utcnow, nullable=False)

    __table_args__ = (
        db.UniqueConstraint("user_id", "game_id", name="unique_user_game_rating"),
    )


class User(UserMixin, db.Model):
    id = db.Column(db.Integer, primary_key=True)
    username = db.Column(db.String(80), unique=True, nullable=False)
    email = db.Column(db.String(120), unique=True, nullable=False)
<<<<<<< HEAD
    phone_number = db.Column(db.String(20), unique=True)
=======
>>>>>>> 879c9085
    password_hash = db.Column(db.String(255), nullable=False)
    is_admin = db.Column(db.Boolean, default=False, nullable=False)
    plays = db.relationship("PlayHistory", backref="user", lazy=True)
    ratings = db.relationship("Rating", backref="user", lazy=True)

    def set_password(self, password: str) -> None:
        self.password_hash = generate_password_hash(password)

    def check_password(self, password: str) -> bool:
        return check_password_hash(self.password_hash, password)


class Game(db.Model):
    id = db.Column(db.Integer, primary_key=True)
    title = db.Column(db.String(150), nullable=False)
    slug = db.Column(db.String(160), unique=True, nullable=False)
    description = db.Column(db.Text, nullable=False)
    instructions = db.Column(db.Text, nullable=False)
    play_markup = db.Column(db.Text, nullable=False)
    python_code = db.Column(db.Text, nullable=False)
    created_at = db.Column(db.DateTime, default=datetime.utcnow, nullable=False)
    plays = db.relationship("PlayHistory", backref="game", lazy=True)
    ratings = db.relationship("Rating", backref="game", lazy=True)

    @property
    def average_rating(self) -> float:
        if not self.ratings:
            return 0.0
        return sum(r.score for r in self.ratings) / len(self.ratings)


<<<<<<< HEAD
class PhoneVerification(db.Model):
    id = db.Column(db.Integer, primary_key=True)
    phone_number = db.Column(db.String(20), nullable=False, index=True)
    code = db.Column(db.String(6), nullable=False)
    created_at = db.Column(db.DateTime, default=datetime.utcnow, nullable=False)


=======
>>>>>>> 879c9085
@login_manager.user_loader
def load_user(user_id: str) -> Optional[User]:
    return db.session.get(User, int(user_id))


def slugify(title: str) -> str:
    slug = re.sub(r"[^a-zA-Z0-9\u4e00-\u9fff]+", "-", title).strip("-")
    return slug.lower() or "game"


<<<<<<< HEAD
def normalize_phone(phone: str) -> str:
    return re.sub(r"\D", "", phone or "")


def ensure_user_phone_column() -> None:
    inspector = sa_inspect(db.engine)
    column_names = {column["name"] for column in inspector.get_columns("user")}
    if "phone_number" not in column_names:
        with db.engine.begin() as connection:
            connection.execute(text("ALTER TABLE user ADD COLUMN phone_number VARCHAR(20)"))


=======
>>>>>>> 879c9085
@app.route("/")
def index():
    games_query = (
        db.session.query(
            Game,
            func.coalesce(func.avg(Rating.score), 0).label("avg_score"),
            func.count(Rating.id).label("rating_count"),
        )
        .outerjoin(Rating)
        .group_by(Game.id)
        .order_by(func.coalesce(func.avg(Rating.score), 0).desc(), Game.created_at.desc())
    )
    game_entries = games_query.all()
    featured_games = game_entries[:10]
    return render_template(
        "index.html",
        games=game_entries,
        featured_games=featured_games,
    )


@app.route("/developer")
def developer():
    return render_template("developer.html")


@app.route("/register", methods=["GET", "POST"])
def register():
    if current_user.is_authenticated:
        return redirect(url_for("index"))

    if request.method == "POST":
        username = request.form.get("username", "").strip()
        email = request.form.get("email", "").strip()
<<<<<<< HEAD
        phone = normalize_phone(request.form.get("phone", ""))
        verification_code = request.form.get("verification_code", "").strip()
        password = request.form.get("password", "")
        confirm_password = request.form.get("confirm_password", "")

        if not username or not email or not phone or not password:
            flash("请完整填写注册信息。", "danger")
        elif not re.fullmatch(r"1\d{10}", phone):
            flash("请输入有效的 11 位中国大陆手机号。", "danger")
        elif password != confirm_password:
            flash("两次输入的密码不一致。", "danger")
        else:
            existing_user = User.query.filter(
                (User.username == username) | (User.email == email) | (User.phone_number == phone)
            ).first()
            if existing_user:
                flash("用户名、邮箱或手机号已被使用。", "danger")
                return render_template("register.html")

            verification = (
                PhoneVerification.query.filter_by(phone_number=phone, code=verification_code)
                .order_by(PhoneVerification.created_at.desc())
                .first()
            )
            if not verification or verification.created_at < datetime.utcnow() - timedelta(minutes=10):
                flash("验证码无效或已过期，请重新获取。", "danger")
                return render_template("register.html")

            user = User(username=username, email=email, phone_number=phone)
=======
        password = request.form.get("password", "")
        confirm_password = request.form.get("confirm_password", "")

        if not username or not email or not password:
            flash("请完整填写注册信息。", "danger")
        elif password != confirm_password:
            flash("两次输入的密码不一致。", "danger")
        elif User.query.filter((User.username == username) | (User.email == email)).first():
            flash("用户名或邮箱已被使用。", "danger")
        else:
            user = User(username=username, email=email)
>>>>>>> 879c9085
            user.set_password(password)
            if User.query.count() == 0:
                user.is_admin = True
            db.session.add(user)
<<<<<<< HEAD
            db.session.delete(verification)
=======
>>>>>>> 879c9085
            db.session.commit()
            flash("注册成功，请登录开始游戏之旅！", "success")
            return redirect(url_for("login"))

    return render_template("register.html")


@app.route("/login", methods=["GET", "POST"])
def login():
    if current_user.is_authenticated:
        return redirect(url_for("index"))

    if request.method == "POST":
<<<<<<< HEAD
        account = request.form.get("username", "").strip()
        password = request.form.get("password", "")
        user = User.query.filter(or_(User.username == account, User.phone_number == account)).first()
=======
        username = request.form.get("username", "").strip()
        password = request.form.get("password", "")
        user = User.query.filter_by(username=username).first()
>>>>>>> 879c9085
        if user and user.check_password(password):
            login_user(user)
            flash("欢迎回来，游戏玩家！", "success")
            return redirect(url_for("index"))
        flash("登录失败，请检查用户名或密码。", "danger")
    return render_template("login.html")


@app.route("/logout", methods=["POST"])
@login_required
def logout():
    logout_user()
    flash("您已成功退出登录。", "info")
    return redirect(url_for("index"))


@app.route("/games/new", methods=["GET", "POST"])
@login_required
def create_game():
    if not current_user.is_admin:
        flash("只有管理员可以发布新游戏。", "warning")
        return redirect(url_for("index"))

    if request.method == "POST":
        title = request.form.get("title", "").strip()
        slug = request.form.get("slug", "").strip()
        description = request.form.get("description", "").strip()
        instructions = request.form.get("instructions", "").strip()
        play_markup = request.form.get("play_markup", "").strip()
        python_code = request.form.get("python_code", "").strip()

        if not title or not description or not instructions or not play_markup or not python_code:
            flash("请完整填写所有游戏信息。", "danger")
        else:
            if not slug:
                slug = slugify(title)
            elif Game.query.filter_by(slug=slug).first():
                flash("该自定义链接已存在，请使用其他链接。", "danger")
                return render_template("admin_new_game.html")

            if Game.query.filter_by(slug=slug).first():
                flash("同名链接已存在，请使用其他名称。", "danger")
                return render_template("admin_new_game.html")

            game = Game(
                title=title,
                slug=slug,
                description=description,
                instructions=instructions,
                play_markup=play_markup,
                python_code=python_code,
            )
            db.session.add(game)
            db.session.commit()
            flash("游戏发布成功！", "success")
            return redirect(url_for("game_detail", slug=slug))

    return render_template("admin_new_game.html")


@app.route("/games/<slug>")
def game_detail(slug: str):
    game = Game.query.filter_by(slug=slug).first_or_404()
    avg_rating = (
        db.session.query(func.coalesce(func.avg(Rating.score), 0))
        .filter(Rating.game_id == game.id)
        .scalar()
    )
    user_rating = None
    if current_user.is_authenticated:
        user_rating = Rating.query.filter_by(user_id=current_user.id, game_id=game.id).first()
    return render_template(
        "game_detail.html",
        game=game,
        avg_rating=round(float(avg_rating), 2) if avg_rating else 0,
        user_rating=user_rating,
    )


@app.route("/games/<slug>/play")
@login_required
def play_game(slug: str):
    game = Game.query.filter_by(slug=slug).first_or_404()
    record_play(game)
    return render_template("game_play.html", game=game)


@app.route("/games/<slug>/rate", methods=["POST"])
@login_required
def rate_game(slug: str):
    game = Game.query.filter_by(slug=slug).first_or_404()
    try:
        score = int(request.form.get("score", 0))
    except ValueError:
        score = 0

    if score < 1 or score > 5:
        flash("评分范围为 1-5 分。", "danger")
        return redirect(url_for("game_detail", slug=slug))

    rating = Rating.query.filter_by(user_id=current_user.id, game_id=game.id).first()
    if rating:
        rating.score = score
        rating.created_at = datetime.utcnow()
    else:
        rating = Rating(score=score, user_id=current_user.id, game_id=game.id)
        db.session.add(rating)
    db.session.commit()
    flash("感谢您的评分！", "success")
    return redirect(url_for("game_detail", slug=slug))


@app.route("/history")
@login_required
def history():
    plays = (
        PlayHistory.query.filter_by(user_id=current_user.id)
        .order_by(PlayHistory.played_at.desc())
        .all()
    )
    return render_template("history.html", plays=plays)


def record_play(game: Game) -> None:
    play = PlayHistory(user_id=current_user.id, game_id=game.id)
    db.session.add(play)
    db.session.commit()


<<<<<<< HEAD
@app.route("/register/send_code", methods=["POST"])
def send_phone_code():
    data = request.get_json(silent=True) or {}
    phone_raw = data.get("phone", "")
    phone = normalize_phone(phone_raw)

    if not phone:
        return jsonify({"ok": False, "message": "请输入手机号后再获取验证码。"}), 400

    if not re.fullmatch(r"1\d{10}", phone):
        return jsonify({"ok": False, "message": "手机号格式不正确，请输入 11 位号码。"}), 400

    code = f"{random.randint(0, 999999):06d}"
    verification = PhoneVerification(phone_number=phone, code=code)
    db.session.add(verification)
    db.session.commit()

    return jsonify(
        {
            "ok": True,
            "message": "验证码已发送（演示环境请直接使用下方验证码）。",
            "code": code,
        }
    )


=======
>>>>>>> 879c9085
@app.context_processor
def inject_now():
    return {"current_year": datetime.utcnow().year}


def seed_data() -> None:
<<<<<<< HEAD
    ensure_user_phone_column()
    if not User.query.filter_by(username="admin").first():
        admin = User(
            username="admin",
            email="admin@example.com",
            phone_number="13800000000",
            is_admin=True,
        )
        admin.set_password("admin123")
        db.session.add(admin)
        db.session.commit()
    else:
        admin = User.query.filter_by(username="admin").first()
        if admin and not admin.phone_number:
            admin.phone_number = "13800000000"
            db.session.commit()
=======
    if not User.query.filter_by(username="admin").first():
        admin = User(username="admin", email="admin@example.com", is_admin=True)
        admin.set_password("admin123")
        db.session.add(admin)
        db.session.commit()
>>>>>>> 879c9085

    default_games = [
        {
            "title": "贪吃蛇大作战",
            "slug": "snake-classic",
            "description": "操控小蛇吃到更多能量块，身体越来越长，挑战自己的反应力。",
            "instructions": "使用方向键移动，按空格重新开始，不要撞到自己！",
            "play_markup": """
<div class=\"game-panel\">
  <h2>贪吃蛇大作战</h2>
  <canvas id=\"snake-canvas\" width=\"300\" height=\"300\"></canvas>
  <p id=\"snake-status\">按任意方向键开始移动，按空格重新开始。</p>
</div>
""".strip(),
            "python_code": """
import random
from js import document, window
from pyodide.ffi import create_proxy

canvas = document.getElementById('snake-canvas')
ctx = canvas.getContext('2d')
status_el = document.getElementById('snake-status')

grid_size = 20
cell_size = canvas.width // grid_size

snake = [(10, 10)]
direction = (0, 0)
food = None
interval_id = None
step_proxy = None
key_proxy = None


def place_food():
    global food
    while True:
        candidate = (random.randint(0, grid_size - 1), random.randint(0, grid_size - 1))
        if candidate not in snake:
            food = candidate
            break


def draw():
    ctx.fillStyle = '#101820'
    ctx.fillRect(0, 0, canvas.width, canvas.height)

    ctx.fillStyle = '#ff5555'
    if food:
        ctx.fillRect(food[0] * cell_size, food[1] * cell_size, cell_size - 1, cell_size - 1)

    ctx.fillStyle = '#50fa7b'
    for x, y in snake:
        ctx.fillRect(x * cell_size, y * cell_size, cell_size - 1, cell_size - 1)


def stop_game():
    global interval_id
    if interval_id is not None:
        window.clearInterval(interval_id)
        interval_id = None


def step():
    global snake
    if direction == (0, 0):
        return

    head_x, head_y = snake[0]
    new_head = ((head_x + direction[0]) % grid_size, (head_y + direction[1]) % grid_size)

    if new_head in snake:
        status_el.innerText = '碰到自己啦！按空格重新开始挑战。'
        stop_game()
        return

    snake.insert(0, new_head)
    if food and new_head == food:
        place_food()
    else:
        snake.pop()

    draw()


def start_game():
    global interval_id, step_proxy
    if interval_id is None:
        if step_proxy is None:
            step_proxy = create_proxy(step)
        interval_id = window.setInterval(step_proxy, 160)


def reset():
    global snake, direction
    snake = [(10, 10)]
    direction = (0, 0)
    place_food()
    draw()
    status_el.innerText = '按方向键开始移动，按空格重新开始。'


def on_keydown(event):
    global direction
    key = event.key
    if key == ' ':
        stop_game()
        reset()
        start_game()
        return

    mapping = {
        'ArrowUp': (0, -1),
        'ArrowDown': (0, 1),
        'ArrowLeft': (-1, 0),
        'ArrowRight': (1, 0),
        'w': (0, -1),
        's': (0, 1),
        'a': (-1, 0),
        'd': (1, 0),
    }

    if key in mapping:
        new_direction = mapping[key]
        if len(snake) == 1 or (new_direction[0] != -direction[0] or new_direction[1] != -direction[1]):
            direction = new_direction
            start_game()


def setup():
    global key_proxy
    reset()
    key_proxy = create_proxy(on_keydown)
    document.addEventListener('keydown', key_proxy)


setup()
""".strip(),
        },
        {
            "title": "愤怒的小鸟：弹弓挑战",
            "slug": "angry-birds",
            "description": "控制发射角度和力度，将小鸟精准击中绿色小猪，体验弹道物理。",
            "instructions": "拖动滑块调整角度与力度，点击发射按钮尝试击倒小猪目标。",
            "play_markup": """
<div class=\"game-panel\">
  <h2>愤怒的小鸟：弹弓挑战</h2>
  <div class=\"game-control\">
    <label>角度：<input id=\"bird-angle\" type=\"range\" min=\"10\" max=\"80\" value=\"45\" /></label>
    <label>力度：<input id=\"bird-power\" type=\"range\" min=\"10\" max=\"100\" value=\"55\" /></label>
    <button id=\"bird-launch\" class=\"primary\">发射！</button>
  </div>
  <canvas id=\"bird-canvas\" width=\"360\" height=\"200\"></canvas>
  <p id=\"bird-status\">调整角度和力度，点击发射尝试命中目标。</p>
</div>
""".strip(),
            "python_code": """
import math
import random
from js import document
from pyodide.ffi import create_proxy

canvas = document.getElementById('bird-canvas')
ctx = canvas.getContext('2d')

angle_input = document.getElementById('bird-angle')
power_input = document.getElementById('bird-power')
launch_button = document.getElementById('bird-launch')
status_el = document.getElementById('bird-status')

gravity = 9.8
pig_x = random.randint(220, 320)
pig_y = random.randint(80, 140)
bird_path = []
launch_proxy = None


def draw_scene():
    ctx.fillStyle = '#87ceeb'
    ctx.fillRect(0, 0, canvas.width, canvas.height)

    ctx.fillStyle = '#6ab04c'
    ctx.fillRect(0, canvas.height - 30, canvas.width, 30)

    ctx.fillStyle = '#f9ca24'
    ctx.beginPath()
    ctx.arc(40, 40, 20, 0, 2 * math.pi)
    ctx.fill()

    ctx.fillStyle = '#badc58'
    ctx.beginPath()
    ctx.arc(pig_x, pig_y, 12, 0, 2 * math.pi)
    ctx.fill()

    ctx.fillStyle = '#eb4d4b'
    for x, y in bird_path:
        ctx.fillRect(x - 3, canvas.height - y - 3, 6, 6)


def launch(event):
    global bird_path, pig_x, pig_y
    angle_deg = float(angle_input.value)
    power = float(power_input.value)

    angle_rad = math.radians(angle_deg)
    velocity = power / 2
    bird_path = []

    time = 0.0
    hit = False
    while time < 5:
        x = 20 + velocity * math.cos(angle_rad) * time * 10
        y = velocity * math.sin(angle_rad) * time * 10 - 0.5 * gravity * (time ** 2) * 10
        if y < 0:
            break
        bird_path.append((x, y))
        dx = x - pig_x
        dy = y - pig_y
        if abs(dx) < 12 and abs(dy) < 12:
            hit = True
            break
        time += 0.08

    if hit:
        status_el.innerText = '好准！你成功命中了小猪，换个角度再来一次吧。'
        pig_x = random.randint(220, 320)
        pig_y = random.randint(80, 140)
    else:
        status_el.innerText = '差一点点，再调整角度或力度试试！'

    draw_scene()


def setup():
    global launch_proxy
    draw_scene()
    launch_proxy = create_proxy(launch)
    launch_button.addEventListener('click', launch_proxy)


setup()
""".strip(),
        },
        {
            "title": "俄罗斯方块：堆叠大师",
            "slug": "tetris-classic",
            "description": "控制下落的方块堆叠成完整行，消除行获得分数，越玩越上瘾。",
            "instructions": "方向键左右移动，向下加速，下落中按空格旋转方块。",
            "play_markup": """
<div class=\"game-panel\">
  <h2>俄罗斯方块：堆叠大师</h2>
  <canvas id=\"tetris-canvas\" width=\"200\" height=\"400\"></canvas>
  <p id=\"tetris-status\">消除的行数越多，分数越高，试着挑战自己的极限吧！</p>
</div>
""".strip(),
            "python_code": """
import random
from js import document, window
from pyodide.ffi import create_proxy

canvas = document.getElementById('tetris-canvas')
ctx = canvas.getContext('2d')
status_el = document.getElementById('tetris-status')

rows, cols = 20, 10
cell_size = canvas.width // cols
board = [[0 for _ in range(cols)] for _ in range(rows)]

shapes = [
    [[1, 1, 1, 1]],
    [[1, 1], [1, 1]],
    [[0, 1, 0], [1, 1, 1]],
    [[1, 1, 0], [0, 1, 1]],
    [[0, 1, 1], [1, 1, 0]],
    [[1, 0, 0], [1, 1, 1]],
    [[0, 0, 1], [1, 1, 1]],
]

colors = ['#00bcd4', '#ffbe0b', '#ff006e', '#8338ec', '#3a86ff', '#fb5607', '#2ec4b6']

current_shape = None
current_color = '#00bcd4'
shape_row = 0
shape_col = 3
drop_interval = None
step_proxy = None
key_proxy = None
score = 0


def new_shape():
    global current_shape, current_color, shape_row, shape_col
    index = random.randrange(len(shapes))
    current_shape = [row[:] for row in shapes[index]]
    current_color = colors[index]
    shape_row = 0
    shape_col = cols // 2 - len(current_shape[0]) // 2
    return valid_position()


def draw_board():
    ctx.fillStyle = '#0f172a'
    ctx.fillRect(0, 0, canvas.width, canvas.height)

    for r in range(rows):
        for c in range(cols):
            if board[r][c]:
                ctx.fillStyle = board[r][c]
                ctx.fillRect(c * cell_size, r * cell_size, cell_size - 1, cell_size - 1)

    if current_shape:
        for r, row in enumerate(current_shape):
            for c, value in enumerate(row):
                if value:
                    x = (shape_col + c) * cell_size
                    y = (shape_row + r) * cell_size
                    ctx.fillStyle = current_color
                    ctx.fillRect(x, y, cell_size - 1, cell_size - 1)


def valid_position(offset_row=0, offset_col=0, shape=None):
    check_shape = shape or current_shape
    for r, row in enumerate(check_shape):
        for c, value in enumerate(row):
            if not value:
                continue
            new_r = shape_row + r + offset_row
            new_c = shape_col + c + offset_col
            if new_c < 0 or new_c >= cols or new_r >= rows:
                return False
            if new_r >= 0 and board[new_r][new_c]:
                return False
    return True


def lock_shape():
    global score
    for r, row in enumerate(current_shape):
        for c, value in enumerate(row):
            if value:
                if shape_row + r < 0:
                    continue
                board[shape_row + r][shape_col + c] = current_color

    cleared = 0
    for r in range(rows - 1, -1, -1):
        if all(board[r]):
            cleared += 1
            del board[r]
            board.insert(0, [0 for _ in range(cols)])

    if cleared:
        score += cleared * 100
        status_el.innerText = f'不错！当前分数：{score} 分'


def rotate_shape():
    rotated = list(zip(*current_shape[::-1]))
    rotated = [list(row) for row in rotated]
    if valid_position(shape=rotated):
        return rotated
    return current_shape


def step():
    global shape_row
    if valid_position(offset_row=1):
        shape_row += 1
    else:
        if shape_row < 1:
            game_over()
            return
        lock_shape()
        if not new_shape():
            game_over()
            return
    draw_board()


def game_over():
    global current_shape
    stop()
    current_shape = None
    draw_board()
    status_el.innerText = f'游戏结束！总分 {score} 分，按回车重新开始。'


def stop():
    global drop_interval
    if drop_interval is not None:
        window.clearInterval(drop_interval)
        drop_interval = None


def start():
    global drop_interval, step_proxy
    if drop_interval is None:
        if step_proxy is None:
            step_proxy = create_proxy(step)
        drop_interval = window.setInterval(step_proxy, 500)


def handle_key(event):
    global shape_col, shape_row, current_shape
    key = event.key
    if drop_interval is None and key != 'Enter':
        return
    if key == 'ArrowLeft' and valid_position(offset_col=-1):
        shape_col -= 1
    elif key == 'ArrowRight' and valid_position(offset_col=1):
        shape_col += 1
    elif key == 'ArrowDown' and valid_position(offset_row=1):
        shape_row += 1
    elif key == ' ':
        current_shape = rotate_shape()
    elif key == 'Enter':
        reset()
        return
    draw_board()


def reset():
    global board, score
    stop()
    for r in range(rows):
        for c in range(cols):
            board[r][c] = 0
    score = 0
    status_el.innerText = '消除的行数越多，分数越高，试着挑战自己的极限吧！'
    if not new_shape():
        game_over()
        return
    draw_board()
    start()


def setup():
    global key_proxy
    key_proxy = create_proxy(handle_key)
    document.addEventListener('keydown', key_proxy)
    reset()


setup()
""".strip(),
        },
    ]

    created = False
    for data in default_games:
        if not Game.query.filter_by(slug=data["slug"]).first():
            db.session.add(Game(**data))
            created = True

    if created:
<<<<<<< HEAD
=======
    if not Game.query.first():
        guess_markup = """
<div class=\"game-panel\">
  <h2>猜数字小游戏</h2>
  <p>系统随机生成 1 到 20 的数字，猜猜它是多少吧！</p>
  <div class=\"game-control\">
    <input id=\"guess-input\" type=\"number\" min=\"1\" max=\"20\" placeholder=\"输入你的猜测\" />
    <button id=\"guess-button\" class=\"primary\">提交答案</button>
  </div>
  <p id=\"message\">祝你好运！</p>
</div>
""".strip()
        guess_code = """
import random
from js import document

if 'secret_number' not in globals():
    secret_number = random.randint(1, 20)

input_el = document.getElementById('guess-input')
message_el = document.getElementById('message')
button_el = document.getElementById('guess-button')

def check_guess(event):
    try:
        guess = int(input_el.value)
    except ValueError:
        message_el.innerText = '请输入 1-20 的整数！'
        return

    if guess == secret_number:
        message_el.innerText = '恭喜你猜对啦！刷新页面重新挑战。'
    elif guess < secret_number:
        message_el.innerText = '再大一点！'
    else:
        message_el.innerText = '再小一点！'

button_el.addEventListener('click', check_guess)
""".strip()
        game = Game(
            title="猜数字挑战",
            slug="guess-number",
            description="经典的猜数字游戏，考验你的直觉和运气。",
            instructions="输入 1-20 的数字并提交，看看你能否用最少次数猜中！",
            play_markup=guess_markup,
            python_code=guess_code,
        )
        db.session.add(game)
>>>>>>> 879c9085
        db.session.commit()


def init_app() -> None:
    with app.app_context():
        db.create_all()
        seed_data()


init_app()


if __name__ == "__main__":
    app.run(debug=True)<|MERGE_RESOLUTION|>--- conflicted
+++ resolved
@@ -1,21 +1,11 @@
 import os
-<<<<<<< HEAD
-import random
-import re
-from datetime import datetime, timedelta
-=======
 import re
 from datetime import datetime
->>>>>>> 879c9085
 from typing import Optional
 
 from flask import (
     Flask,
     flash,
-<<<<<<< HEAD
-    jsonify,
-=======
->>>>>>> 879c9085
     redirect,
     render_template,
     request,
@@ -30,11 +20,7 @@
     logout_user,
 )
 from flask_sqlalchemy import SQLAlchemy
-<<<<<<< HEAD
-from sqlalchemy import func, or_, text, inspect as sa_inspect
-=======
 from sqlalchemy import func
->>>>>>> 879c9085
 from werkzeug.security import check_password_hash, generate_password_hash
 
 BASE_DIR = os.path.abspath(os.path.dirname(__file__))
@@ -75,10 +61,6 @@
     id = db.Column(db.Integer, primary_key=True)
     username = db.Column(db.String(80), unique=True, nullable=False)
     email = db.Column(db.String(120), unique=True, nullable=False)
-<<<<<<< HEAD
-    phone_number = db.Column(db.String(20), unique=True)
-=======
->>>>>>> 879c9085
     password_hash = db.Column(db.String(255), nullable=False)
     is_admin = db.Column(db.Boolean, default=False, nullable=False)
     plays = db.relationship("PlayHistory", backref="user", lazy=True)
@@ -110,16 +92,6 @@
         return sum(r.score for r in self.ratings) / len(self.ratings)
 
 
-<<<<<<< HEAD
-class PhoneVerification(db.Model):
-    id = db.Column(db.Integer, primary_key=True)
-    phone_number = db.Column(db.String(20), nullable=False, index=True)
-    code = db.Column(db.String(6), nullable=False)
-    created_at = db.Column(db.DateTime, default=datetime.utcnow, nullable=False)
-
-
-=======
->>>>>>> 879c9085
 @login_manager.user_loader
 def load_user(user_id: str) -> Optional[User]:
     return db.session.get(User, int(user_id))
@@ -130,21 +102,6 @@
     return slug.lower() or "game"
 
 
-<<<<<<< HEAD
-def normalize_phone(phone: str) -> str:
-    return re.sub(r"\D", "", phone or "")
-
-
-def ensure_user_phone_column() -> None:
-    inspector = sa_inspect(db.engine)
-    column_names = {column["name"] for column in inspector.get_columns("user")}
-    if "phone_number" not in column_names:
-        with db.engine.begin() as connection:
-            connection.execute(text("ALTER TABLE user ADD COLUMN phone_number VARCHAR(20)"))
-
-
-=======
->>>>>>> 879c9085
 @app.route("/")
 def index():
     games_query = (
@@ -179,37 +136,6 @@
     if request.method == "POST":
         username = request.form.get("username", "").strip()
         email = request.form.get("email", "").strip()
-<<<<<<< HEAD
-        phone = normalize_phone(request.form.get("phone", ""))
-        verification_code = request.form.get("verification_code", "").strip()
-        password = request.form.get("password", "")
-        confirm_password = request.form.get("confirm_password", "")
-
-        if not username or not email or not phone or not password:
-            flash("请完整填写注册信息。", "danger")
-        elif not re.fullmatch(r"1\d{10}", phone):
-            flash("请输入有效的 11 位中国大陆手机号。", "danger")
-        elif password != confirm_password:
-            flash("两次输入的密码不一致。", "danger")
-        else:
-            existing_user = User.query.filter(
-                (User.username == username) | (User.email == email) | (User.phone_number == phone)
-            ).first()
-            if existing_user:
-                flash("用户名、邮箱或手机号已被使用。", "danger")
-                return render_template("register.html")
-
-            verification = (
-                PhoneVerification.query.filter_by(phone_number=phone, code=verification_code)
-                .order_by(PhoneVerification.created_at.desc())
-                .first()
-            )
-            if not verification or verification.created_at < datetime.utcnow() - timedelta(minutes=10):
-                flash("验证码无效或已过期，请重新获取。", "danger")
-                return render_template("register.html")
-
-            user = User(username=username, email=email, phone_number=phone)
-=======
         password = request.form.get("password", "")
         confirm_password = request.form.get("confirm_password", "")
 
@@ -221,15 +147,10 @@
             flash("用户名或邮箱已被使用。", "danger")
         else:
             user = User(username=username, email=email)
->>>>>>> 879c9085
             user.set_password(password)
             if User.query.count() == 0:
                 user.is_admin = True
             db.session.add(user)
-<<<<<<< HEAD
-            db.session.delete(verification)
-=======
->>>>>>> 879c9085
             db.session.commit()
             flash("注册成功，请登录开始游戏之旅！", "success")
             return redirect(url_for("login"))
@@ -243,15 +164,9 @@
         return redirect(url_for("index"))
 
     if request.method == "POST":
-<<<<<<< HEAD
-        account = request.form.get("username", "").strip()
-        password = request.form.get("password", "")
-        user = User.query.filter(or_(User.username == account, User.phone_number == account)).first()
-=======
         username = request.form.get("username", "").strip()
         password = request.form.get("password", "")
         user = User.query.filter_by(username=username).first()
->>>>>>> 879c9085
         if user and user.check_password(password):
             login_user(user)
             flash("欢迎回来，游戏玩家！", "success")
@@ -381,65 +296,17 @@
     db.session.commit()
 
 
-<<<<<<< HEAD
-@app.route("/register/send_code", methods=["POST"])
-def send_phone_code():
-    data = request.get_json(silent=True) or {}
-    phone_raw = data.get("phone", "")
-    phone = normalize_phone(phone_raw)
-
-    if not phone:
-        return jsonify({"ok": False, "message": "请输入手机号后再获取验证码。"}), 400
-
-    if not re.fullmatch(r"1\d{10}", phone):
-        return jsonify({"ok": False, "message": "手机号格式不正确，请输入 11 位号码。"}), 400
-
-    code = f"{random.randint(0, 999999):06d}"
-    verification = PhoneVerification(phone_number=phone, code=code)
-    db.session.add(verification)
-    db.session.commit()
-
-    return jsonify(
-        {
-            "ok": True,
-            "message": "验证码已发送（演示环境请直接使用下方验证码）。",
-            "code": code,
-        }
-    )
-
-
-=======
->>>>>>> 879c9085
 @app.context_processor
 def inject_now():
     return {"current_year": datetime.utcnow().year}
 
 
 def seed_data() -> None:
-<<<<<<< HEAD
-    ensure_user_phone_column()
-    if not User.query.filter_by(username="admin").first():
-        admin = User(
-            username="admin",
-            email="admin@example.com",
-            phone_number="13800000000",
-            is_admin=True,
-        )
-        admin.set_password("admin123")
-        db.session.add(admin)
-        db.session.commit()
-    else:
-        admin = User.query.filter_by(username="admin").first()
-        if admin and not admin.phone_number:
-            admin.phone_number = "13800000000"
-            db.session.commit()
-=======
     if not User.query.filter_by(username="admin").first():
         admin = User(username="admin", email="admin@example.com", is_admin=True)
         admin.set_password("admin123")
         db.session.add(admin)
         db.session.commit()
->>>>>>> 879c9085
 
     default_games = [
         {
@@ -895,8 +762,6 @@
             created = True
 
     if created:
-<<<<<<< HEAD
-=======
     if not Game.query.first():
         guess_markup = """
 <div class=\"game-panel\">
@@ -945,7 +810,6 @@
             python_code=guess_code,
         )
         db.session.add(game)
->>>>>>> 879c9085
         db.session.commit()
 
 
